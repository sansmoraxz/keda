--- conflicted
+++ resolved
@@ -54,14 +54,11 @@
 - **AWS SQS Scaler**: Support for scaling to include delayed messages. ([#4377](https://github.com/kedacore/keda/issues/4377))
 - **Governance**: KEDA transitioned to CNCF Graduated project ([#63](https://github.com/kedacore/governance/issues/63))
 
-<<<<<<< HEAD
-=======
 #### Experimental
 
 Here is an overview of all new **experimental** features:
 
 - **General**: Add support for formula based evaluation of metric values ([#2440](https://github.com/kedacore/keda/issues/2440))
->>>>>>> c8896ced
 
 ### Improvements
 
